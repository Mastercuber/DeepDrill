--- conflicted
+++ resolved
@@ -610,21 +610,10 @@
 				50A09C812A45CEB600845EE7 /* bluegradient.jpg */,
 				50A09C832A45CEB600845EE7 /* greengradient.jpg */,
 				50A09C852A45CEB600845EE7 /* redgradient.jpg */,
-				5012111E2A4825530012A4B7 /* blocks.jpg */,
 				50A09C802A45CEB600845EE7 /* elvish.jpg */,
 				504FAFEF2A544977006495B8 /* dna.jpg */,
 				50A09C842A45CEB600845EE7 /* lava.jpg */,
-				5012111F2A4825CB0012A4B7 /* bricks.jpg */,
 				50A09C822A45CEB600845EE7 /* wood.jpg */,
-<<<<<<< HEAD
-				501211202A482D810012A4B7 /* bubbles.jpg */,
-				501211252A4848690012A4B7 /* electricity.jpg */,
-				501211262A4848710012A4B7 /* fire.jpg */,
-				501211242A4838730012A4B7 /* sandstone.jpg */,
-				501211212A482D8C0012A4B7 /* water.jpg */,
-				501211232A4838620012A4B7 /* wave.jpg */,
-				501211222A4838590012A4B7 /* font.jpg */,
-=======
 				504FAFF02A544C01006495B8 /* tiger.jpg */,
 				504FAFF12A544DFA006495B8 /* checkerboard.jpg */,
 				504FAFF32A544EEB006495B8 /* flag-of-germany.jpg */,
@@ -632,7 +621,6 @@
 				504FAFF62A5454DA006495B8 /* flag-of-singapore.jpg */,
 				504FAFF52A5454DA006495B8 /* flag-of-ukraine.jpg */,
 				504FAFF82A5455DA006495B8 /* flag-of-iceland.jpg */,
->>>>>>> 60cb8e02
 			);
 			path = textures;
 			sourceTree = "<group>";
@@ -1240,11 +1228,8 @@
 				DEBUG_INFORMATION_FORMAT = dwarf;
 				DEVELOPMENT_TEAM = 3NG65ZLYW7;
 				ENABLE_HARDENED_RUNTIME = YES;
-<<<<<<< HEAD
 				GCC_OPTIMIZATION_LEVEL = 3;
-=======
 				GCC_WARN_ABOUT_DEPRECATED_FUNCTIONS = YES;
->>>>>>> 60cb8e02
 				GCC_WARN_ABOUT_MISSING_FIELD_INITIALIZERS = YES;
 				GCC_WARN_INITIALIZER_NOT_FULLY_BRACKETED = YES;
 				GCC_WARN_SHADOW = YES;
