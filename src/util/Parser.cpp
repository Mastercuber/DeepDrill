// -----------------------------------------------------------------------------
// This file is part of DeepDrill
//
// A Mandelbrot generator based on perturbation and series approximation
//
// Copyright (C) Dirk W. Hoffmann. www.dirkwhoffmann.de
// Licensed under the GNU General Public License v3
//
// See https://www.gnu.org for license information
// -----------------------------------------------------------------------------

#include "Parser.h"
#include "Exception.h"
#include "IO.h"
#include "Logger.h"

#include <algorithm>
#include <fstream>
#include <iostream>
#include <sstream>

namespace dd {

void
Parser::parse(const fs::path &path, Callback callback, isize nr)
{
    auto fs = std::ifstream(path);

    if (!fs.is_open()) {
        throw Exception("Failed to open file " + path.string() + ".");
    }
 
    try { parse(fs, callback, nr); } catch (ParseError &e) {

        e.path = path.filename();
        throw;
    }
}

void
Parser::parse(std::ifstream &stream, Callback callback, isize nr)
{
    std::stringstream ss;
    ss << stream.rdbuf();
    
    parse(ss, callback, nr);
}

void
Parser::parse(std::stringstream &stream, Callback callback, isize nr)
{
    isize line = 0;
    string input;
    string section;

    try {

        while(std::getline(stream, input)) {

            line++;

            // Remove comments
            input = input.substr(0, input.find("#"));

            // Remove white spaces
            erase(input, ' ');

            // Ignore empty lines
            if (input == "") continue;

            // Check if this line contains a section marker
            if (input.front() == '[' && input.back() == ']') {

                section = input.substr(1, input.size() - 2);
                tolower(section);
                continue;
            }

            // Check if this line is a key-value pair
            if (auto pos = input.find("="); pos != std::string::npos) {

                auto key = input.substr(0, pos);
                auto value = input.substr(pos + 1, std::string::npos);

                // Check if the key is prefixed with a frame range
                if (auto pos2 = key.find(":"); pos2 != std::string::npos) {

                    auto prefix = key.substr(0, pos2);
                    key = key.substr(pos2 + 1, std::string::npos);

<<<<<<< HEAD
                    // Process the key-value pair
                    callback(section + "." + key ,value);
=======
                    std::pair<isize,isize> range = { 0, LONG_MAX };
                    parse(prefix, range);

                    // Only proceed if the frame is inside the valid range
                    if (nr < range.first || nr > range.second) continue;
>>>>>>> 60cb8e02
                }

                // Process the key-value pair
                callback(section + "." + key ,value);
            }
        }

    } catch (Exception &e) {

        throw ParseError(e, line);
    }
}

void
Parser::parse(const string &value, string &parsed)
{
    parsed = value;
}

void
Parser::parse(const string &value, bool &parsed)
{
    if (value == "true" || value == "yes" || value == "on") {

        parsed = true;
        return;
    }
    if (value == "false" || value == "no" || value == "off") {

        parsed = false;
        return;
    }

    throw Exception("Invalid argument: " + value);
}

void
Parser::parse(const string &value, isize &parsed)
{
    try {
        parsed = stol(value);
    } catch (...) {
        throw Exception("Invalid argument: " + value);
    }
}

void
Parser::parse(const string &value, isize &parsed, isize min, isize max)
{
    parse(value, parsed);

    if (parsed < min) {
        throw Exception("Invalid argument. Value must be >= " + std::to_string(min));
    }
    if (parsed > max) {
        throw Exception("Invalid argument. Value must be <= " + std::to_string(max));
    }
}

void
Parser::parse(const string &value, double &parsed)
{
    if (value.find_first_not_of("-0123456789.beBE") != std::string::npos) {
        throw Exception("Invalid floating point value: " + value);
    }
    try {
        parsed = stod(value);
    } catch (...) {
        throw Exception("Invalid floating point value: " + value);
    }
}

void
Parser::parse(const string &value, double &parsed, double min, double max)
{
    parse(value, parsed);

    if (parsed < min) {
        throw Exception("Invalid argument. Value must be >= " + std::to_string(min));
    }
    if (parsed > max) {
        throw Exception("Invalid argument. Value must be <= " + std::to_string(max));
    }
}

void
Parser::parse(const string &value, mpf_class &parsed)
{
    try {
        parsed = mpf_class(value);
    } catch (...) {
        throw Exception("Invalid argument: " + value);
    }
}

void
Parser::parse(const string &value, GpuColor &parsed)
{
    std::map <string, GpuColor> modes = {

        { "black",      GpuColor::black     },
        { "white",      GpuColor::white     },
        { "red",        GpuColor::red       },
        { "green",      GpuColor::green     },
        { "blue",       GpuColor::blue      },
        { "yellow",     GpuColor::yellow    },
        { "magenta",    GpuColor::magenta   },
        { "cyan",       GpuColor::cyan      }
    };

    try {
        parsed = modes.at(value);
    } catch (...) {
        throw Exception("Invalid argument: " + value);
    }
}

void
Parser::parse(const string &value, ColoringMode &parsed)
{
    std::map <string, ColoringMode> modes = {

        { "default", ColoringMode::Default }
    };

    try {
        parsed = modes.at(value);
    } catch (...) {
        throw Exception("Unknown coloring mode: '" + value + "'");
    }
}

void
Parser::parse(const string &value, DynamicFloat &parsed)
{
    std::vector<float> xn;
    std::vector<float> yn;

    double y;

    if (auto pos1 = value.find("/"); pos1 == std::string::npos) {

        // A single value is given
        Parser::parse(value, y);
        xn.push_back(0.0);
        yn.push_back(y);

    } else {

        // A list of values is given
        auto pairs = split(value, ',');

        // Split list entries
        for (auto &it : pairs) {

            if (auto pos = it.find("/"); pos != std::string::npos) {

                auto first = it.substr(0, pos);
                auto last = it.substr(pos + 1, std::string::npos);

                if (first.find(":") != std::string::npos) {

                    // Time is gives as a time stamp
                    Time t; Parser::parse(first, t);
                    xn.push_back(t.asSeconds());

                } else {

                    // Time is given as a frame number
                    isize f; Parser::parse(first, f);
                    xn.push_back(double(f) / Options::video.frameRate);

                }

                Parser::parse(last, y);
                yn.push_back(float(y));

            } else {
                throw Exception("Invalid spline pair: '" + it + "'");
            }
        }
    }

    parsed.init(xn, yn);

    /*
    log::cout << parsed;
    for (double i = 0.0; i <= 70.1; i += 0.5) {
        printf("Spline(%f) = %f\n", i, parsed(i));
    }
    */
}

void
Parser::parse(const string &value, Time &parsed)
{
    if (auto pos = value.find(":"); pos != std::string::npos) {

        long m, s;

        parse(value.substr(0, pos), m);
        parse(value.substr(pos + 1, std::string::npos), s);

        parsed = Time::seconds(i64(60 * m + s));

    } else {

        throw Exception("Invalid time specification: " + value);
    }
}

void
Parser::parse(const string &value, std::pair<isize,isize> &parsed)
{
    isize first = 0;
    isize last = LONG_MAX;

    try {

        if (auto pos2 = value.find("-"); pos2 != std::string::npos) {

            first = std::stol(value.substr(0, pos2));
            last = std::stol(value.substr(pos2 + 1, std::string::npos));

        } else {

            first = std::stol(value);
            last = first;
        }

    } catch (...) {
        throw Exception(value + " is not a valid frame range.");
    }

    parsed = { first, last };
}

void
Parser::ltrim(string &s)
{
    s.erase(s.begin(), std::find_if(s.begin(), s.end(), [](unsigned char ch) {
        return !std::isspace(ch);
    }));
}
void
Parser::rtrim(string &s)
{
    s.erase(std::find_if(s.rbegin(), s.rend(), [](unsigned char ch) {
        return !std::isspace(ch);
    }).base(), s.end());
}

void
Parser::trim(string &s)
{
    ltrim(s);
    rtrim(s);
}

void
Parser::erase(string &s, char c)
{
    s.erase(std::remove(s.begin(), s.end(), c), s.end());
}

void
Parser::tolower(string &s)
{
    std::transform(s.begin(), s.end(), s.begin(),
                   [](unsigned char ch){ return std::tolower(ch); });
}

}<|MERGE_RESOLUTION|>--- conflicted
+++ resolved
@@ -88,16 +88,11 @@
                     auto prefix = key.substr(0, pos2);
                     key = key.substr(pos2 + 1, std::string::npos);
 
-<<<<<<< HEAD
-                    // Process the key-value pair
-                    callback(section + "." + key ,value);
-=======
                     std::pair<isize,isize> range = { 0, LONG_MAX };
                     parse(prefix, range);
 
                     // Only proceed if the frame is inside the valid range
                     if (nr < range.first || nr > range.second) continue;
->>>>>>> 60cb8e02
                 }
 
                 // Process the key-value pair
