--- conflicted
+++ resolved
@@ -186,16 +186,6 @@
 void
 Maker::writePaletteSection(std::ofstream &os)
 {
-<<<<<<< HEAD
-    os << "[colors]" << std::endl;
-    os << "mode = " << opt.keys["colors.mode"] << std::endl;
-    os << "palette = " << opt.keys["colors.palette"] << std::endl;
-    os << "texture = " << opt.keys["colors.texture"] << std::endl;
-    os << "scale = " << opt.keys["colors.scale"] << std::endl;
-    os << "opacity = " << opt.keys["colors.opacity"] << std::endl;
-    os << "alpha = " << opt.keys["colors.alpha"] << std::endl;
-    os << "beta = " << opt.keys["colors.beta"] << std::endl;
-=======
     os << "[palette]" << std::endl;
     os << "image = " << Options::keys["palette.image"] << std::endl;
     os << "mode = " << Options::keys["palette.mode"] << std::endl;
@@ -232,7 +222,6 @@
     os << "colorizer = " << Options::gpu.colorizer << std::endl;
     os << "illuminator = " << Options::gpu.illuminator << std::endl;
     os << "scaler = " << Options::gpu.scaler << std::endl;
->>>>>>> 60cb8e02
     os << std::endl;
 }
 
