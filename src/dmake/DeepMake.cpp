// -----------------------------------------------------------------------------
// This file is part of DeepDrill
//
// A Mandelbrot generator based on perturbation and series approximation
//
// Copyright (C) Dirk W. Hoffmann. www.dirkwhoffmann.de
// Licensed under the GNU General Public License v3
//
// See https://www.gnu.org for license information
// -----------------------------------------------------------------------------

#include "DeepMake.h"
#include "Maker.h"

int main(int argc, char *argv[])
{
    return dd::DeepMake().main(argc, argv);
}

namespace dd {

const char *
DeepMake::optstring() const
{
    return ":va:o:";
}

const option *
DeepMake::longopts() const
{
    static struct option long_options[] = {

        { "verbose",  no_argument,       NULL, 'v' },
        { "assets",   required_argument, NULL, 'a' },
        { "output",   required_argument, NULL, 'o' },
        { NULL,       0,                 NULL,  0  }
    };

    return long_options;
}

void
DeepMake::syntax() const
{
    log::cout << "Usage: ";
    log::cout << "deepmake [-v] [-a <path>] -o <output> <inputs>" << log::endl;
    log::cout << log::endl;
    log::cout << "       -v or --verbose   Run in verbose mode" << log::endl;
    log::cout << "       -a or --assets    Optional path to asset files" << log::endl;
    log::cout << "       -o or --output    Output file" << log::endl;
}

void
DeepMake::checkArguments()
{
    // A single output file must be given
    if (Options::files.outputs.size() < 1) throw SyntaxError("No output file is given");
    if (Options::files.outputs.size() > 1) throw SyntaxError("More than one output file is given");

    // The output must be an existing directory
    (void)AssetManager::findAsset(Options::files.outputs.front(), Format::DIR);
}

void
DeepMake::run()
{
    // Collect paths to all files that need to be created, skipped or modified
    std::vector <fs::path> create;
    std::vector <fs::path> skipOrModify;
    auto add = [&](const fs::path &path) {
        fs::exists(path) ? skipOrModify.push_back(path) : create.push_back(path);
    };
    auto project = Options::files.outputs.front();
    add(project / "Makefile");
    add(project / AssetManager::iniFile());
<<<<<<< HEAD
    for (isize i = 0; i <= opt.video.keyframes; i++) {
=======
    for (isize i = 0; i < Options::video.keyframes; i++) {
>>>>>>> 60cb8e02
        add(project / AssetManager::iniFile(i));
    }

    log::cout << log::vspace;
    log::cout << log::ralign(std::to_string(create.size()), 5);
    log::cout << " files will be created. " << log::endl;
    log::cout << log::ralign(std::to_string(skipOrModify.size()), 5);
    log::cout << " files will be skipped or modified." << log::endl;
    log::cout << log::endl;

    while (1) {

        log::cout << "Do you want to proceed [y]? ";

        string s; std::getline(std::cin, s);
        stopWatch.restart();

        if (s == "y" || s == "yes" || s == "") {

<<<<<<< HEAD
            log::cout << log::endl;
            Maker(*this, opt).generate();
=======
            Maker(*this).generate();
>>>>>>> 60cb8e02
            return;
        }
        if (s == "n" || s == "no") {

            return;
        }

        std::cout << '\a';
    }
}

}<|MERGE_RESOLUTION|>--- conflicted
+++ resolved
@@ -73,11 +73,7 @@
     auto project = Options::files.outputs.front();
     add(project / "Makefile");
     add(project / AssetManager::iniFile());
-<<<<<<< HEAD
-    for (isize i = 0; i <= opt.video.keyframes; i++) {
-=======
     for (isize i = 0; i < Options::video.keyframes; i++) {
->>>>>>> 60cb8e02
         add(project / AssetManager::iniFile(i));
     }
 
@@ -97,12 +93,8 @@
 
         if (s == "y" || s == "yes" || s == "") {
 
-<<<<<<< HEAD
             log::cout << log::endl;
             Maker(*this, opt).generate();
-=======
-            Maker(*this).generate();
->>>>>>> 60cb8e02
             return;
         }
         if (s == "n" || s == "no") {
